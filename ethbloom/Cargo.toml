--- conflicted
+++ resolved
@@ -10,21 +10,13 @@
 edition = "2018"
 
 [dependencies]
-<<<<<<< HEAD
-tiny-keccak = "1.5"
-crunchy = { version = "0.2", default-features = false, features = ["limit_256"] }
-fixed-hash = { path = "../fixed-hash", version = "0.5", default-features = false }
-impl-serde = { path = "../primitive-types/impls/serde", version = "0.2", default-features = false, optional = true }
-impl-rlp = { path = "../primitive-types/impls/rlp", version = "0.2", default-features = false }
-impl-codec = { path = "../primitive-types/impls/codec", version = "0.4.1", default-features = false }
-=======
 tiny-keccak = { version = "2.0", features = ["keccak"] }
 crunchy = { version = "0.2.2", default-features = false, features = ["limit_256"] }
 fixed-hash = { path = "../fixed-hash", version = "0.7", default-features = false }
 impl-serde = { path = "../primitive-types/impls/serde", version = "0.3", default-features = false, optional = true }
 impl-rlp = { path = "../primitive-types/impls/rlp", version = "0.3", default-features = false, optional = true }
 impl-codec = { version = "0.5.0", path = "../primitive-types/impls/codec", default-features = false, optional = true }
->>>>>>> 8e990ac6
+impl-codec = { path = "../primitive-types/impls/codec", version = "0.4.1", default-features = false }
 
 [dev-dependencies]
 criterion = "0.3.0"
