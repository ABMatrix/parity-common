[package]
description = "Large fixed-size integers arithmetics"
homepage = "http://parity.io"
repository = "https://github.com/ethcore/bigint"
license = "GPL-3.0"
name = "bigint"
<<<<<<< HEAD
version = "1.0.3"
=======
version = "2.0.0"
>>>>>>> 874fdaa1
authors = ["Parity Technologies <admin@parity.io>"]
build = "build.rs"

[build-dependencies]
rustc_version = "0.2"

[dependencies]
rustc-serialize = "0.3"
heapsize = "0.3"
rand = "0.3"
byteorder = "1.0"<|MERGE_RESOLUTION|>--- conflicted
+++ resolved
@@ -4,11 +4,7 @@
 repository = "https://github.com/ethcore/bigint"
 license = "GPL-3.0"
 name = "bigint"
-<<<<<<< HEAD
-version = "1.0.3"
-=======
 version = "2.0.0"
->>>>>>> 874fdaa1
 authors = ["Parity Technologies <admin@parity.io>"]
 build = "build.rs"
 
