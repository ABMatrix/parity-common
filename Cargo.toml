--- conflicted
+++ resolved
@@ -4,11 +4,7 @@
 repository = "https://github.com/ethcore/bigint"
 license = "MIT/Apache-2.0"
 name = "bigint"
-<<<<<<< HEAD
 version = "2.0.0"
-=======
-version = "1.0.4"
->>>>>>> 77510758
 authors = ["Parity Technologies <admin@parity.io>"]
 build = "build.rs"
 
